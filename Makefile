<<<<<<< HEAD
.PHONY: help test changelog changelog-draft release

help: ## Show available targets
@echo "Targets:"
@echo "  test              Run unit tests"
@echo "  changelog         Build changelog for a release (requires VERSION)"
@echo "  changelog-draft   Preview next changelog"
@echo "  release           Bump version, build changelog and tag"

test:
uv run --with pytest pytest

changelog:
@[ -n "$(VERSION)" ] || (echo "VERSION is required" && exit 1)
uv run --with towncrier towncrier build --yes --version $(VERSION)

changelog-draft:
uv run --with towncrier towncrier build --draft

release:
@[ -n "$(VERSION)" ] || (echo "VERSION is required" && exit 1)
uv run --with towncrier python scripts/bump_version.py $(VERSION)
uv run --with towncrier towncrier build --yes --version $(VERSION)
git commit -am "Release $(VERSION)"
git tag v$(VERSION)
=======
.PHONY: help install dev test lint format format-check integration-test clean all

help: ## Show available targets
	@echo "Available targets:"
	@grep -E '^[a-zA-Z_-]+:.*?## .*$$' $(MAKEFILE_LIST) | awk 'BEGIN {FS = ":.*?## "}; {printf "  \033[36m%-20s\033[0m %s\n", $$1, $$2}'

test: ## Run Python unit tests
	uv run --with pytest pytest

lint: ## Run Python linting (ruff)
	uv run --with ruff ruff check src/ tests/

fmt: ## Format Python code with ruff
	uv run --with ruff ruff format src/ tests/

fmt-check: ## Check Python formatting without modifying files
	uv run --with ruff ruff format --check src/ tests/

integration-test: ## Run bash integration tests
	@echo "Running integration tests..."
	@cd tests && ./run_integration_tests.sh

clean: ## Clean up temporary files and caches
	find . -type d -name "__pycache__" -exec rm -rf {} + 2>/dev/null || true
	find . -type f -name "*.pyc" -delete
	rm -rf .pytest_cache
	rm -rf src/*.egg-info
	rm -rf build dist

all: format lint test integration-test ## Run all checks (format, lint, test, integration)
	@echo "All checks passed!"
>>>>>>> 32c9f464
<|MERGE_RESOLUTION|>--- conflicted
+++ resolved
@@ -1,5 +1,4 @@
-<<<<<<< HEAD
-.PHONY: help test changelog changelog-draft release
+.PHONY: help test changelog changelog-draft release lint format format-check integration-test clean all
 
 help: ## Show available targets
 @echo "Targets:"
@@ -9,30 +8,21 @@
 @echo "  release           Bump version, build changelog and tag"
 
 test:
-uv run --with pytest pytest
+  uv run --with pytest pytest
 
 changelog:
-@[ -n "$(VERSION)" ] || (echo "VERSION is required" && exit 1)
-uv run --with towncrier towncrier build --yes --version $(VERSION)
+  @[ -n "$(VERSION)" ] || (echo "VERSION is required" && exit 1)
+  uv run --with towncrier towncrier build --yes --version $(VERSION)
 
 changelog-draft:
-uv run --with towncrier towncrier build --draft
+  uv run --with towncrier towncrier build --draft
 
 release:
-@[ -n "$(VERSION)" ] || (echo "VERSION is required" && exit 1)
-uv run --with towncrier python scripts/bump_version.py $(VERSION)
-uv run --with towncrier towncrier build --yes --version $(VERSION)
-git commit -am "Release $(VERSION)"
-git tag v$(VERSION)
-=======
-.PHONY: help install dev test lint format format-check integration-test clean all
-
-help: ## Show available targets
-	@echo "Available targets:"
-	@grep -E '^[a-zA-Z_-]+:.*?## .*$$' $(MAKEFILE_LIST) | awk 'BEGIN {FS = ":.*?## "}; {printf "  \033[36m%-20s\033[0m %s\n", $$1, $$2}'
-
-test: ## Run Python unit tests
-	uv run --with pytest pytest
+  @[ -n "$(VERSION)" ] || (echo "VERSION is required" && exit 1)
+  uv run --with towncrier python scripts/bump_version.py $(VERSION)
+  uv run --with towncrier towncrier build --yes --version $(VERSION)
+  git commit -am "Release $(VERSION)"
+  git tag v$(VERSION)
 
 lint: ## Run Python linting (ruff)
 	uv run --with ruff ruff check src/ tests/
@@ -55,5 +45,4 @@
 	rm -rf build dist
 
 all: format lint test integration-test ## Run all checks (format, lint, test, integration)
-	@echo "All checks passed!"
->>>>>>> 32c9f464
+	@echo "All checks passed!"