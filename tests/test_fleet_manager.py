--- conflicted
+++ resolved
@@ -2,18 +2,14 @@
 import pytest
 from pathlib import Path
 
-<<<<<<< HEAD
 from proxy2vpn.fleet_manager import (
     DeploymentPlan,
     FleetConfig,
     FleetManager,
     ServicePlan,
 )
-=======
-from proxy2vpn.fleet_manager import FleetConfig, FleetManager
 from proxy2vpn.compose_manager import ComposeManager
 from proxy2vpn.models import Profile, VPNService
->>>>>>> 2cf81e1f
 
 
 @pytest.fixture
@@ -75,7 +71,6 @@
     assert service.port == 21000
 
 
-<<<<<<< HEAD
 def test_deploy_fleet_rolls_back_on_error(monkeypatch, fleet_manager, capsys):
     plan = DeploymentPlan(provider="prov")
     plan.services = [
@@ -139,7 +134,8 @@
     out = capsys.readouterr().out
     assert "Rolled back service: svc1" in out
     assert "Stopped and removed container: svc1" in out
-=======
+
+
 def test_get_fleet_status_reconstructs_allocator(tmp_path):
     compose_path = tmp_path / "compose.yml"
     ComposeManager.create_initial_compose(compose_path, force=True)
@@ -208,5 +204,4 @@
 
     assert status["total_services"] == 3
     assert status["profile_counts"] == {"acc1": 2, "acc2": 1}
-    assert status["country_counts"] == {"a": 2, "b": 1}
->>>>>>> 2cf81e1f
+    assert status["country_counts"] == {"a": 2, "b": 1}